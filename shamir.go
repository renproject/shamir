package shamir

import (
	"encoding/binary"
	"fmt"
	"io"

	"github.com/renproject/secp256k1-go"
	"github.com/renproject/shamir/util"
	"github.com/renproject/surge"
)

// FnSizeBytes is the number of bytes in the secp256k1.Secp256k1N type.
const FnSizeBytes = 32

// ShareSizeBytes is the number of bytes in a share.
const ShareSizeBytes = 64

// Shares represents a slice of Shamir shares
type Shares []Share

// SizeHint implements the surge.SizeHinter interface.
func (shares Shares) SizeHint() int { return 4 + ShareSizeBytes*len(shares) }

// Marshal implements the surge.Marshaler interface.
func (shares Shares) Marshal(w io.Writer, m int) (int, error) {
	if m < 4 {
		return m, surge.ErrMaxBytesExceeded
	}

	var bs [4]byte

	binary.BigEndian.PutUint32(bs[:], uint32(len(shares)))
	n, err := w.Write(bs[:])
	m -= n
	if err != nil {
		return m, err
	}

	for i := range shares {
		m, err = shares[i].Marshal(w, m)
		if err != nil {
			return m, err
		}
	}

	return m, nil
}

// Unmarshal implements the surge.Unmarshaler interface.
func (shares *Shares) Unmarshal(r io.Reader, m int) (int, error) {
	var l uint32
	m, err := util.UnmarshalSliceLen32(&l, ShareSizeBytes, r, m)
	if err != nil {
		return m, err
	}

	*shares = (*shares)[:0]
	for i := uint32(0); i < l; i++ {
		*shares = append(*shares, Share{})
		m, err = (*shares)[i].Unmarshal(r, m)
		if err != nil {
			return m, err
		}
	}

	return m, nil
}

// Share represents a single share in a Shamir secret sharing scheme.
type Share struct {
	index secp256k1.Secp256k1N
	value secp256k1.Secp256k1N
}

// NewShare constructs a new Shamir share from an index and a value.
func NewShare(index secp256k1.Secp256k1N, value secp256k1.Secp256k1N) Share {
	return Share{index, value}
}

// GetBytes serialises the share into bytes and writes these bytes into the
// given destination slice. A serialises to 64 bytes.
//
// Panics: If the destination slice has length less than 64, this function will
// panic.
func (s *Share) GetBytes(dst []byte) {
	// Byte format:
	//
	// - First 32 bytes: index in big endian format.
	// - Last 32 bytes: value in big endian format.

	s.index.GetB32(dst[:32])
	s.value.GetB32(dst[32:])
}

// SetBytes sets the caller from the given bytes. The format of these bytes is
// that determined by the GetBytes method.
func (s *Share) SetBytes(bs []byte) {
	s.index.SetB32(bs[:32])
	s.value.SetB32(bs[32:])
}

// Eq returns true if the two shares are equal, and false otherwise.
func (s *Share) Eq(other *Share) bool {
	return s.index.Eq(&other.index) && s.value.Eq(&other.value)
}

// SizeHint implements the surge.SizeHinter interface.
func (s *Share) SizeHint() int { return s.index.SizeHint() + s.value.SizeHint() }

// Marshal implements the surge.Marshaler interface.
func (s *Share) Marshal(w io.Writer, m int) (int, error) {
	m, err := s.index.Marshal(w, m)
	if err != nil {
		return m, err
	}

	m, err = s.value.Marshal(w, m)
	return m, err
}

// Unmarshal implements the surge.Unmarshaler interface.
func (s *Share) Unmarshal(r io.Reader, m int) (int, error) {
	m, err := s.index.Unmarshal(r, m)
	if err != nil {
		return m, err
	}

	m, err = s.value.Unmarshal(r, m)
	return m, err
}

// Index returns a copy of the index of the share.
func (s *Share) Index() secp256k1.Secp256k1N {
	return s.index
}

// Value returns a copy of the value of the share.
func (s *Share) Value() secp256k1.Secp256k1N {
	return s.value
}

// IndexEq returns true if the index of the two shares are equal, and false
// otherwise.
func (s *Share) IndexEq(other *secp256k1.Secp256k1N) bool {
	return s.index.Eq(other)
}

// Add computes the addition of the two input shares and stores the result in
// the caller. Addition is defined by adding the values but leaving the index
// unchanged.
//
// Panics: Addition only makes sense when the two input shares have the same
// index. If they do not, this functino wil panic.
func (s *Share) Add(a, b *Share) {
	if !a.index.Eq(&b.index) {
		panic(fmt.Sprintf(
			"cannot add shares with different indices: lhs has index %v and rhs has index %v",
			a.index,
			b.index,
		))
	}

	s.index = a.index
	s.value.Add(&a.value, &b.value)
	s.value.Normalize()
}

// Scale multiplies the input share by a constant and then stores it in the
// caller. This is defined as multiplying the share value by the scale, and
// leaving the index unchanged.
func (s *Share) Scale(other *Share, scale *secp256k1.Secp256k1N) {
	s.index = other.index
	s.value.Mul(&other.value, scale)
	s.value.Normalize()
}

// A Sharer is responsible for creating Shamir sharings of secrets. A Sharer
// instance is bound to a specific set of indices; it can only create sharings
// of a secret for the set of players defined by these indices.
//
// NOTE: This struct is not safe for concurrent use.
type Sharer struct {
	indices []secp256k1.Secp256k1N
	coeffs  []secp256k1.Secp256k1N
}

// SizeHint implements the surge.SizeHinter interface.
func (sharer *Sharer) SizeHint() int { return 4 + len(sharer.indices)*FnSizeBytes }

// Marshal implements the surge.Marshaler interface.
func (sharer *Sharer) Marshal(w io.Writer, m int) (int, error) {
	return marshalFromIndices(sharer.indices, w, m)
}

// Unmarshal implements the surge.Unmarshaler interface.
func (sharer *Sharer) Unmarshal(r io.Reader, m int) (int, error) {
	var indices []secp256k1.Secp256k1N
	var err error

	m, err = unmarshalToIndices(&indices, r, m)
	if err != nil {
		return m, err
	}

	*sharer = NewSharer(indices)

	return m, nil
}

func marshalFromIndices(indices []secp256k1.Secp256k1N, w io.Writer, m int) (int, error) {
	if m < 4 {
		return m, surge.ErrMaxBytesExceeded
	}

	var bs [FnSizeBytes]byte

	binary.BigEndian.PutUint32(bs[:4], uint32(len(indices)))
	n, err := w.Write(bs[:4])
	m -= n
	if err != nil {
		return m, err
	}

	for i := range indices {
		m, err = indices[i].Marshal(w, m)
		if err != nil {
			return m, err
		}
	}

	return m, nil
}

func unmarshalToIndices(dst *[]secp256k1.Secp256k1N, r io.Reader, m int) (int, error) {
<<<<<<< HEAD
	if m < 4 {
		return m, surge.ErrMaxBytesExceeded
	}

	var bs [4]byte

	// Slice length.
	n, err := io.ReadFull(r, bs[:])
	m -= n
	if err != nil {
		return m, err
	}
	l := binary.BigEndian.Uint32(bs[:])
	// Casting m (signed) to an unsigned int is safe here. This is because it
	// is guaranteed to be positive: we check at the start of the function that
	// m >= 4, and then only subtract n which satisfies n <= 4.
	if uint32(m) < l*FnSizeBytes {
		return m, surge.ErrMaxBytesExceeded
	}
=======
	var l uint32
	m, err := util.UnmarshalSliceLen32(&l, FnSizeBytes, r, m)
	if err != nil {
		return m, err
	}
>>>>>>> b9b261db

	*dst = (*dst)[:0]
	for i := uint32(0); i < l; i++ {
		*dst = append(*dst, secp256k1.Secp256k1N{})
		m, err = (*dst)[i].Unmarshal(r, m)
		if err != nil {
			return m, err
		}
	}

	return m, nil
}

// NewSharer constructs a new Sharer object from the given set of indices.
func NewSharer(indices []secp256k1.Secp256k1N) Sharer {
	copiedIndices := make([]secp256k1.Secp256k1N, len(indices))
	copy(copiedIndices, indices)
	coeffs := make([]secp256k1.Secp256k1N, len(indices))
	return Sharer{indices: copiedIndices, coeffs: coeffs}
}

// Share creates Shamir shares for the given secret at the given threshold, and
// stores them in the given destination slice. In the returned Shares, there
// will be one share for each index in the indices that were used to construct
// the Sharer. If k is larger than the number of indices, in which case it
// would be impossible to reconstruct the secret, an error is returned.
//
// Panics: This function will panic if the destination shares slice has a
// capacity less than n (the number of indices).
func (sharer *Sharer) Share(dst *Shares, secret secp256k1.Secp256k1N, k int) error {
	if k > len(sharer.indices) {
		return fmt.Errorf(
			"reconstruction threshold too large: expected k <= %v, got k = %v",
			len(sharer.indices), k,
		)
	}

	// Set coefficients
	sharer.setRandomCoeffs(secret, k)

	// Set shares
	// NOTE: This panics if the destination slice does not have the required
	// capacity.
	*dst = (*dst)[:len(sharer.indices)]
	var eval secp256k1.Secp256k1N
	for i, ind := range sharer.indices {
		polyEval(&eval, &ind, sharer.coeffs)
		(*dst)[i].index = ind
		(*dst)[i].value = eval
	}

	return nil
}

// Sets the coefficients of the Sharer to represent a random degree k-1
// polynomial with constant term equal to the given secret.
//
// Panics: This function will panic if k is greater than len(sharer.coeffs).
func (sharer *Sharer) setRandomCoeffs(secret secp256k1.Secp256k1N, k int) {
	sharer.coeffs = sharer.coeffs[:k]
	sharer.coeffs[0] = secret

	// NOTE: If k is greater than len(sharer.coeffs), then this loop will panic
	// when i > len(sharer.coeffs).
	for i := 1; i < k; i++ {
		sharer.coeffs[i] = secp256k1.RandomSecp256k1N()
	}
}

// Evaluates the polynomial defined by the given coefficients at the point x
// and stores the result in y. Modifies y, but leaves x and coeffs unchanged.
// Normalizes y, so this this is not neccesary to do manually after calling
// this function.
//
// Panics: This function assumes that len(coeffs) is at least 1 and not nil. If
// it is not, it will panic. It does not make sense to call this function if
// coeffs is the empty (or nil) slice.
func polyEval(y, x *secp256k1.Secp256k1N, coeffs []secp256k1.Secp256k1N) {
	// NOTE: This will panic if len(coeffs) is less than 1 or if coeffs is nil.
	y.Set(&coeffs[len(coeffs)-1])
	for i := len(coeffs) - 2; i >= 0; i-- {
		y.Mul(y, x)
		y.Add(y, &coeffs[i])
	}
	y.Normalize()
}

// A Reconstructor is responsible for reconstructing shares into their
// corresponding secret. Each instance can only perform reconstructions for a
// given fixed set of indices.
//
// NOTE: This struct is not safe for concurrent use.
type Reconstructor struct {
	indices    []secp256k1.Secp256k1N
	fullProd   []secp256k1.Secp256k1N
	indInv     []secp256k1.Secp256k1N
	indInts    []int
	seen       []bool
	complement []int
}

// SizeHint implements the surge.SizeHinter interface.
func (r *Reconstructor) SizeHint() int { return 4 + len(r.indices)*FnSizeBytes }

// Marshal implements the surge.Marshaler interface.
func (r *Reconstructor) Marshal(w io.Writer, m int) (int, error) {
	return marshalFromIndices(r.indices, w, m)
}

// Unmarshal implements the surge.Unmarshaler interface.
func (r *Reconstructor) Unmarshal(reader io.Reader, m int) (int, error) {
	var indices []secp256k1.Secp256k1N
	var err error

	m, err = unmarshalToIndices(&indices, reader, m)
	if err != nil {
		return m, err
	}

	*r = NewReconstructor(indices)

	return m, nil
}

// NewReconstructor returns a new Reconstructor instance for the given indices.
func NewReconstructor(indices []secp256k1.Secp256k1N) Reconstructor {
	fullProd := make([]secp256k1.Secp256k1N, len(indices))
	indInv := make([]secp256k1.Secp256k1N, len(indices))
	indInts := make([]int, len(indices))
	seen := make([]bool, len(indices))
	complement := make([]int, len(indices))

	// Precopmuted data
	var neg, inv secp256k1.Secp256k1N
	for i := range indices {
		fullProd[i] = secp256k1.OneSecp256k1N()
		neg.Neg(&indices[i], 1)
		neg.Normalize()
		for j := range indices {
			if i == j {
				continue
			}

			inv.Add(&indices[j], &neg)
			inv.Inv(&inv)
			inv.Mul(&inv, &indices[j])

			fullProd[i].Mul(&fullProd[i], &inv)
		}
	}
	for i, ind := range indices {
		indInv[i].Inv(&ind)
	}

	return Reconstructor{indices, fullProd, indInv, indInts, seen, complement}
}

// Open returns the secret corresponding to the given shares, or if there is an
// error, instead it will return the zero value and the relevant error. An
// error will be returned if the given shares do not have valid indices as per
// the index set that the Reconstructor was constructed with. Specifically, if
// any of the given shares have an index that is not in the Reconstructor's
// index set, an error will be returned. Additionally, an error will also be
// returned if any two of the shares have the same index.
//
// NOTE: This function does not have any knowledge of the reconstruction
// threshold k. This means that if this function is invoked with k' < k shares
// for some k-sharing, then no error will be returned but the return value will
// be incorrect.
//
// NOTE: This function does not implement any fault tolerance. That is, it is
// assumed that all of the shares given form part of a consistent sharing for
// the given index set. Incorrect values will be returned if any of the shares
// that are given are malicious (altered from their original value).
func (r *Reconstructor) Open(shares Shares) (secp256k1.Secp256k1N, error) {
	var secret secp256k1.Secp256k1N

	// If there are more shares than indices, then either there is a share with
	// an index not in the index set, or two shares have the same index. In
	// either case, an error should be returned.
	if len(shares) > len(r.indices) {
		return secret, fmt.Errorf(
			"too many shares: expected len(shares) <= %v, got len(shares) = %b",
			len(r.indices), len(shares),
		)
	}

	// Map the shares onto the corresponding indices in r.indices. That is,
	// once the following is completed, it will be the case that
	//		shares[i].Index() == r.indices[r.indInts[i]]
	r.indInts = r.indInts[:len(shares)]
OUTER:
	for i, share := range shares {
		for j, ind := range r.indices {
			if share.IndexEq(&ind) {
				r.indInts[i] = j
				continue OUTER
			}
		}

		// If we get here, then it follows that the share did not have an index
		// that is in the index set, so we return a corresponding error.
		return secret, fmt.Errorf(
			"unexpected share index: share has index %v which is out of the index set",
			share.Index(),
		)
	}

	// Check if any of the shares have the same index. This is incorrect input,
	// and so an error will be returned.
	for i := range r.seen {
		r.seen[i] = false
	}
	for _, ind := range r.indInts {
		if r.seen[ind] {
			return secret, fmt.Errorf(
				"shares must have distinct indices: two shares have index %v",
				r.indices[ind].Int(),
			)
		}
		r.seen[ind] = true
	}

	// We now build up a list that corresponds to indices not in the index set.
	// That is, we want that for every index i in r.indices that is not equal
	// to share.Index() for any of the shares in the input shares, that
	// r.indices[r.complement[j]] == i for some j. In other words, r.complement
	// contains the list locations in r.indices that correspond to indices not
	// equal to share.Index() for any of the shares.

	// To achieve this, we first fill r.complement with 0s and 1s, where a 1 at
	// index i represents that we want i in our final set.
	r.complement = r.complement[:cap(r.complement)]
	for i := range r.complement {
		r.complement[i] = 1
	}
	for _, ind := range r.indInts {
		r.complement[ind] = 0
	}

	// Now fill in the actual position values and compress the slice.
	var toggle int
	for i, j := 0, 0; i < len(r.indices); i++ {
		toggle = r.complement[i]
		r.complement[j] = toggle * i
		j += toggle
	}
	r.complement = r.complement[:len(r.indices)-len(shares)]

	// This is an altered form of Lagrange interpolation that aims to utilise
	// more precomputed data. It works as follows. In the product, instead of
	// ranging over every index in the shares, we use a precomputed value that
	// ranges over all indices, and then to adjust it for the given shares we
	// multiply this by  the inverse of the terms that should not be included
	// in the product. This allows us to compute all inverses, which is the
	// most expensive operation, in the precompute stage.
	var term, diff secp256k1.Secp256k1N
	for i, share := range shares {
		term = share.Value()
		term.Mul(&term, &r.fullProd[r.indInts[i]])
		for _, j := range r.complement {
			diff.Neg(&r.indices[r.indInts[i]], 1)
			diff.Add(&r.indices[j], &diff)
			term.Mul(&term, &diff)
			term.Mul(&term, &r.indInv[j])
		}
		secret.Add(&secret, &term)
	}
	secret.Normalize()

	return secret, nil
}

// CheckedOpen is a wrapper around Open that also checks if enough shares have
// been given for reconstruction, as determined by the given threshold k. If
// there are less than k shares given, an error is returned.
func (r *Reconstructor) CheckedOpen(shares Shares, k int) (secp256k1.Secp256k1N, error) {
	if len(shares) < k {
		return secp256k1.ZeroSecp256k1N(), fmt.Errorf(
			"not enough shares for reconstruction: expected at least %v, got %v",
			k, len(shares),
		)
	}
	return r.Open(shares)
}<|MERGE_RESOLUTION|>--- conflicted
+++ resolved
@@ -233,33 +233,11 @@
 }
 
 func unmarshalToIndices(dst *[]secp256k1.Secp256k1N, r io.Reader, m int) (int, error) {
-<<<<<<< HEAD
-	if m < 4 {
-		return m, surge.ErrMaxBytesExceeded
-	}
-
-	var bs [4]byte
-
-	// Slice length.
-	n, err := io.ReadFull(r, bs[:])
-	m -= n
-	if err != nil {
-		return m, err
-	}
-	l := binary.BigEndian.Uint32(bs[:])
-	// Casting m (signed) to an unsigned int is safe here. This is because it
-	// is guaranteed to be positive: we check at the start of the function that
-	// m >= 4, and then only subtract n which satisfies n <= 4.
-	if uint32(m) < l*FnSizeBytes {
-		return m, surge.ErrMaxBytesExceeded
-	}
-=======
 	var l uint32
 	m, err := util.UnmarshalSliceLen32(&l, FnSizeBytes, r, m)
 	if err != nil {
 		return m, err
 	}
->>>>>>> b9b261db
 
 	*dst = (*dst)[:0]
 	for i := uint32(0); i < l; i++ {
