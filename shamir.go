package shamir

import (
	"fmt"

	"github.com/renproject/secp256k1-go"
)

// Shares represents a slice of Shamir shares
type Shares []Share

// Share represents a single share in a Shamir secret sharing scheme.
type Share struct {
	index secp256k1.Secp256k1N
	value secp256k1.Secp256k1N
}

// NewShare constructs a new Shamir share from an index and a value.
func NewShare(index secp256k1.Secp256k1N, value secp256k1.Secp256k1N) Share {
	return Share{index, value}
}

// Index returns a copy of the index of the share.
func (s *Share) Index() secp256k1.Secp256k1N {
	return s.index
}

// Value returns a copy of the value of the share.
func (s *Share) Value() secp256k1.Secp256k1N {
	return s.value
}

// IndexEq returns true if the index of the two shares are equal, and false
// otherwise.
func (s *Share) IndexEq(other *secp256k1.Secp256k1N) bool {
	return s.index.Eq(other)
}

// Add computes the addition of the two input shares and stores the result in
// the caller. Addition is defined by adding the values but leaving the index
// unchanged.
//
// Panics: Addition only makes sense when the two input shares have the same
// index. If they do not, this functino wil panic.
func (s *Share) Add(a, b *Share) {
	if !a.index.Eq(&b.index) {
		panic(fmt.Sprintf(
			"cannot add shares with different indices: lhs has index %v and rhs has index %v",
			a.index,
			b.index,
		))
	}

	s.index = a.index
	s.value.Add(&a.value, &b.value)
	s.value.Normalize()
}

// Scale multiplies the input share by a constant and then stores it in the
// caller. This is defined as multiplying the share value by the scale, and
// leaving the index unchanged.
func (s *Share) Scale(other *Share, scale *secp256k1.Secp256k1N) {
	s.index = other.index
	s.value.Mul(&other.value, scale)
	s.value.Normalize()
}

// A Sharer is responsible for creating Shamir sharings of secrets. A Sharer
// instance is bound to a specific set of indices; it can only create sharings
// of a secret for the set of players defined by these indices.
//
// NOTE: This struct is not safe for concurrent use.
type Sharer struct {
	indices []secp256k1.Secp256k1N
	coeffs  []secp256k1.Secp256k1N
}

// NewSharer constructs a new Sharer object from the given set of indices.
func NewSharer(indices []secp256k1.Secp256k1N) Sharer {
	copiedIndices := make([]secp256k1.Secp256k1N, len(indices))
	copy(copiedIndices, indices)
	coeffs := make([]secp256k1.Secp256k1N, len(indices))
	return Sharer{indices: copiedIndices, coeffs: coeffs}
}

// Share creates Shamir shares for the given secret at the given threshold, and
// stores them in the given destination slice. In the returned Shares, there
// will be one share for each index in the indices that were used to construct
// the Sharer. If k is larger than the number of indices, in which case it
// would be impossible to reconstruct the secret, an error is returned.
//
// Panics: This function will panic if the destination shares slice has a
// capacity less than n (the number of indices).
func (sharer *Sharer) Share(dst *Shares, secret secp256k1.Secp256k1N, k int) error {
	if k > len(sharer.indices) {
		return fmt.Errorf(
			"reconstruction threshold too large: expected k <= %v, got k = %v",
			len(sharer.indices), k,
		)
	}

	// Set coefficients
	sharer.setRandomCoeffs(secret, k)

	// Set shares
	// NOTE: This panics if the destination slice does not have the required
	// capacity.
	*dst = (*dst)[:len(sharer.indices)]
	var eval secp256k1.Secp256k1N
	for i, ind := range sharer.indices {
		polyEval(&eval, &ind, sharer.coeffs)
<<<<<<< HEAD
		(*shares)[i].index = ind
		(*shares)[i].value = eval
=======
		(*dst)[i].index = ind
		(*dst)[i].value = eval
>>>>>>> b7077753
	}

	return nil
}

// Sets the coefficients of the Sharer to represent a random degree k-1
// polynomial with constant term equal to the given secret.
<<<<<<< HEAD
func (sharer *Sharer) setRandomCoeffs(secret secp256k1.Secp256k1N, k int) {
	sharer.coeffs = sharer.coeffs[:k]
	sharer.coeffs[0] = secret
=======
//
// Panics: This function will panic if k is greater than len(sharer.coeffs).
func (sharer *Sharer) setRandomCoeffs(secret secp256k1.Secp256k1N, k int) {
	sharer.coeffs = sharer.coeffs[:k]
	sharer.coeffs[0] = secret

	// NOTE: If k is greater than len(sharer.coeffs), then this loop will panic
	// when i > len(sharer.coeffs).
>>>>>>> b7077753
	for i := 1; i < k; i++ {
		sharer.coeffs[i] = secp256k1.RandomSecp256k1N()
	}
}

// Evaluates the polynomial defined by the given coefficients at the point x
// and stores the result in y. Modifies y, but leaves x and coeffs unchanged.
// Normalizes y, so this this is not neccesary to do manually after calling
// this function.
<<<<<<< HEAD
func polyEval(y, x *secp256k1.Secp256k1N, coeffs []secp256k1.Secp256k1N) {
=======
//
// Panics: This function assumes that len(coeffs) is at least 1 and not nil. If
// it is not, it will panic. It does not make sense to call this function if
// coeffs is the empty (or nil) slice.
func polyEval(y, x *secp256k1.Secp256k1N, coeffs []secp256k1.Secp256k1N) {
	// NOTE: This will panic if len(coeffs) is less than 1 or if coeffs is nil.
>>>>>>> b7077753
	y.Set(&coeffs[len(coeffs)-1])
	for i := len(coeffs) - 2; i >= 0; i-- {
		y.Mul(y, x)
		y.Add(y, &coeffs[i])
	}
	y.Normalize()
}

// A Reconstructor is responsible for reconstructing shares into their
// corresponding secret. Each instance can only perform reconstructions for a
// given fixed set of indices.
//
// NOTE: This struct is not safe for concurrent use.
type Reconstructor struct {
	indices    []secp256k1.Secp256k1N
	fullProd   []secp256k1.Secp256k1N
	indInv     []secp256k1.Secp256k1N
	indInts    []int
	seen       []bool
	complement []int
}

// NewReconstructor returns a new Reconstructor instance for the given indices.
func NewReconstructor(indices []secp256k1.Secp256k1N) Reconstructor {
	fullProd := make([]secp256k1.Secp256k1N, len(indices))
	indInv := make([]secp256k1.Secp256k1N, len(indices))
	indInts := make([]int, len(indices))
	seen := make([]bool, len(indices))
	complement := make([]int, len(indices))

	// Precopmuted data
	var neg, inv secp256k1.Secp256k1N
	for i := range indices {
		fullProd[i] = secp256k1.OneSecp256k1N()
		neg.Neg(&indices[i], 1)
		neg.Normalize()
		for j := range indices {
			if i == j {
				continue
			}

			inv.Add(&indices[j], &neg)
			inv.Inv(&inv)
			inv.Mul(&inv, &indices[j])

			fullProd[i].Mul(&fullProd[i], &inv)
		}
	}
	for i, ind := range indices {
		indInv[i].Inv(&ind)
	}

	return Reconstructor{indices, fullProd, indInv, indInts, seen, complement}
}

// Open returns the secret corresponding to the given shares, or if there is an
// error, instead it will return the zero value and the relevant error. An
// error will be returned if the given shares do not have valid indices as per
// the index set that the Reconstructor was constructed with. Specifically, if
// any of the given shares have an index that is not in the Reconstructor's
// index set, an error will be returned. Additionally, an error will also be
// returned if any two of the shares have the same index.
//
// NOTE: This function does not have any knowledge of the reconstruction
// threshold k. This means that if this function is invoked with k' < k shares
// for some k-sharing, then no error will be returned but the return value will
// be incorrect.
//
// NOTE: This function does not implement any fault tolerance. That is, it is
// assumed that all of the shares given form part of a consistent sharing for
// the given index set. Incorrect values will be returned if any of the shares
// that are given are malicious (altered from their original value).
func (r *Reconstructor) Open(shares Shares) (secp256k1.Secp256k1N, error) {
	var secret secp256k1.Secp256k1N

	// If there are more shares than indices, then either there is a share with
	// an index not in the index set, or two shares have the same index. In
	// either case, an error should be returned.
	if len(shares) > len(r.indices) {
		return secret, fmt.Errorf(
			"too many shares: expected len(shares) <= %v, got len(shares) = %b",
			len(r.indices), len(shares),
		)
	}

	// Map the shares onto the corresponding indices in r.indices. That is,
	// once the following is completed, it will be the case that
	//		shares[i].Index() == r.indices[r.indInts[i]]
	r.indInts = r.indInts[:len(shares)]
OUTER:
	for i, share := range shares {
		for j, ind := range r.indices {
			if share.IndexEq(&ind) {
				r.indInts[i] = j
				continue OUTER
			}
		}

		// If we get here, then it follows that the share did not have an index
		// that is in the index set, so we return a corresponding error.
		return secret, fmt.Errorf(
			"unexpected share index: share has index %v which is out of the index set",
			share.Index(),
		)
	}

	// Check if any of the shares have the same index. This is incorrect input,
	// and so an error will be returned.
	for i := range r.seen {
		r.seen[i] = false
	}
	for _, ind := range r.indInts {
		if r.seen[ind] {
			return secret, fmt.Errorf(
				"shares must have distinct indices: two shares have index %v",
				r.indices[ind].Int(),
			)
		}
		r.seen[ind] = true
	}

	// We now build up a list that corresponds to indices not in the index set.
	// That is, we want that for every index i in r.indices that is not equal
	// to share.Index() for any of the shares in the input shares, that
	// r.indices[r.complement[j]] == i for some j. In other words, r.complement
	// contains the list locations in r.indices that correspond to indices not
	// equal to share.Index() for any of the shares.

	// To achieve this, we first fill r.complement with 0s and 1s, where a 1 at
	// index i represents that we want i in our final set.
	r.complement = r.complement[:cap(r.complement)]
	for i := range r.complement {
		r.complement[i] = 1
	}
	for _, ind := range r.indInts {
		r.complement[ind] = 0
	}

	// Now fill in the actual position values and compress the slice.
	var toggle int
	for i, j := 0, 0; i < len(r.indices); i++ {
		toggle = r.complement[i]
		r.complement[j] = toggle * i
		j += toggle
	}
	r.complement = r.complement[:len(r.indices)-len(shares)]

	// This is an altered form of Lagrange interpolation that aims to utilise
	// more precomputed data. It works as follows. In the product, instead of
	// ranging over every index in the shares, we use a precomputed value that
	// ranges over all indices, and then to adjust it for the given shares we
	// multiply this by  the inverse of the terms that should not be included
	// in the product. This allows us to compute all inverses, which is the
	// most expensive operation, in the precompute stage.
	var term, diff secp256k1.Secp256k1N
	for i, share := range shares {
		term = share.Value()
		term.Mul(&term, &r.fullProd[r.indInts[i]])
		for _, j := range r.complement {
			diff.Neg(&r.indices[r.indInts[i]], 1)
			diff.Add(&r.indices[j], &diff)
			term.Mul(&term, &diff)
			term.Mul(&term, &r.indInv[j])
		}
		secret.Add(&secret, &term)
	}
	secret.Normalize()

	return secret, nil
}

// CheckedOpen is a wrapper around Open that also checks if enough shares have
// been given for reconstruction, as determined by the given threshold k. If
// there are less than k shares given, an error is returned.
func (r *Reconstructor) CheckedOpen(shares Shares, k int) (secp256k1.Secp256k1N, error) {
	if len(shares) < k {
		return secp256k1.ZeroSecp256k1N(), fmt.Errorf(
			"not enough shares for reconstruction: expected at least %v, got %v",
			k, len(shares),
		)
	}
	return r.Open(shares)
}<|MERGE_RESOLUTION|>--- conflicted
+++ resolved
@@ -109,13 +109,8 @@
 	var eval secp256k1.Secp256k1N
 	for i, ind := range sharer.indices {
 		polyEval(&eval, &ind, sharer.coeffs)
-<<<<<<< HEAD
-		(*shares)[i].index = ind
-		(*shares)[i].value = eval
-=======
 		(*dst)[i].index = ind
 		(*dst)[i].value = eval
->>>>>>> b7077753
 	}
 
 	return nil
@@ -123,11 +118,6 @@
 
 // Sets the coefficients of the Sharer to represent a random degree k-1
 // polynomial with constant term equal to the given secret.
-<<<<<<< HEAD
-func (sharer *Sharer) setRandomCoeffs(secret secp256k1.Secp256k1N, k int) {
-	sharer.coeffs = sharer.coeffs[:k]
-	sharer.coeffs[0] = secret
-=======
 //
 // Panics: This function will panic if k is greater than len(sharer.coeffs).
 func (sharer *Sharer) setRandomCoeffs(secret secp256k1.Secp256k1N, k int) {
@@ -136,7 +126,6 @@
 
 	// NOTE: If k is greater than len(sharer.coeffs), then this loop will panic
 	// when i > len(sharer.coeffs).
->>>>>>> b7077753
 	for i := 1; i < k; i++ {
 		sharer.coeffs[i] = secp256k1.RandomSecp256k1N()
 	}
@@ -146,16 +135,12 @@
 // and stores the result in y. Modifies y, but leaves x and coeffs unchanged.
 // Normalizes y, so this this is not neccesary to do manually after calling
 // this function.
-<<<<<<< HEAD
-func polyEval(y, x *secp256k1.Secp256k1N, coeffs []secp256k1.Secp256k1N) {
-=======
 //
 // Panics: This function assumes that len(coeffs) is at least 1 and not nil. If
 // it is not, it will panic. It does not make sense to call this function if
 // coeffs is the empty (or nil) slice.
 func polyEval(y, x *secp256k1.Secp256k1N, coeffs []secp256k1.Secp256k1N) {
 	// NOTE: This will panic if len(coeffs) is less than 1 or if coeffs is nil.
->>>>>>> b7077753
 	y.Set(&coeffs[len(coeffs)-1])
 	for i := len(coeffs) - 2; i >= 0; i-- {
 		y.Mul(y, x)
